--- conflicted
+++ resolved
@@ -40,10 +40,11 @@
 COPY . .
 RUN git submodule update --init --recursive
 
+# modified below to compile with Alkemist
+
 # RUN --mount=type=secret,id=alkemist_key source /run/secrets/alkemist_key
 FROM runsafesecurity-docker-alkemist-lfr.jfrog.io/ubuntu:bionic AS lfr-files
 ARG ALKEMIST_LICENSE_KEY
-# RUN echo $ALKEMIST_LICENSE_KEY
 
 FROM conda as build
 ARG ALKEMIST_LICENSE_KEY
@@ -53,41 +54,29 @@
 COPY --from=lfr-files /usr/src/lfr /opt/alkemist/lfr
 ENV LFR_ROOT_PATH=/opt/alkemist/lfr
 
-# FROM build as dev
-# CMD bash
-
-# RUN /opt/conda/bin/conda install -y typing_extensions
 # RUN --mount=type=cache,target=/opt/ccache \
-    # TORCH_CUDA_ARCH_LIST="3.5 5.2 6.0 6.1 7.0+PTX 8.0" TORCH_NVCC_FLAGS="-Xfatbin -compress-all" \
-RUN TORCH_CUDA_ARCH_LIST="3.5 5.2 6.0 6.1 7.0+PTX 8.0" TORCH_NVCC_FLAGS="-Xfatbin -compress-all" \
+RUN \
+    TORCH_CUDA_ARCH_LIST="3.5 5.2 6.0 6.1 7.0+PTX 8.0" TORCH_NVCC_FLAGS="-Xfatbin -compress-all" \
     CMAKE_PREFIX_PATH="$(dirname $(which conda))/../" \
     /opt/alkemist/lfr/scripts/lfr-helper.sh python setup.py install
 
-<<<<<<< HEAD
-RUN cd test && ./run_test.py
+# added test stage
+
+FROM build as test
+WORKDIR /opt/pytorch/test
+RUN ./run_test.py -v 1 --jit --continue-through-error 2>&1 > /opt/pytorch_test.log || echo "tests failed"
 
 ## modified below to only build dev image, skipping official
 
 # FROM conda as conda-installs
 # ARG PYTHON_VERSION=3.8
-# ARG CUDA_VERSION=11.0
-# ARG CUDA_CHANNEL=defaults
+# ARG CUDA_VERSION=11.1
+# ARG CUDA_CHANNEL=nvidia
 # ARG INSTALL_CHANNEL=pytorch-nightly
 # ENV CONDA_OVERRIDE_CUDA=${CUDA_VERSION}
 # RUN /opt/conda/bin/conda install -c "${INSTALL_CHANNEL}" -c "${CUDA_CHANNEL}" -y python=${PYTHON_VERSION} pytorch torchvision torchtext "cudatoolkit=${CUDA_VERSION}" && \
 #     /opt/conda/bin/conda clean -ya
 # RUN /opt/conda/bin/pip install torchelastic
-=======
-FROM conda as conda-installs
-ARG PYTHON_VERSION=3.8
-ARG CUDA_VERSION=11.1
-ARG CUDA_CHANNEL=nvidia
-ARG INSTALL_CHANNEL=pytorch-nightly
-ENV CONDA_OVERRIDE_CUDA=${CUDA_VERSION}
-RUN /opt/conda/bin/conda install -c "${INSTALL_CHANNEL}" -c "${CUDA_CHANNEL}" -y python=${PYTHON_VERSION} pytorch torchvision torchtext "cudatoolkit=${CUDA_VERSION}" && \
-    /opt/conda/bin/conda clean -ya
-RUN /opt/conda/bin/pip install torchelastic
->>>>>>> 1e77ba36
 
 FROM ${BASE_IMAGE} as dev
 # FROM ${BASE_IMAGE} as official
@@ -100,6 +89,7 @@
         libpng-dev && \
     rm -rf /var/lib/apt/lists/*
 COPY --from=build /opt/conda /opt/conda
+COPY --from=test /opt/pytorch_tests.log /opt/pytorch_tests.log
 # COPY --from=conda-installs /opt/conda /opt/conda
 ENV PATH /opt/conda/bin:$PATH
 ENV NVIDIA_VISIBLE_DEVICES all
