--- conflicted
+++ resolved
@@ -3408,12 +3408,7 @@
   variants: function, method
   device_guard: False
 
-<<<<<<< HEAD
 - func: slice.Tensor(Tensor(a) self, int dim=0, int? start=None, int? end=None, int step=1) -> Tensor(a)
-  use_c10_dispatcher: full
-=======
-- func: slice.Tensor(Tensor(a) self, int dim=0, int? start=0, int? end=9223372036854775807, int step=1) -> Tensor(a)
->>>>>>> c18f6ba4
   variants: function, method
   device_guard: False
   dispatch:
