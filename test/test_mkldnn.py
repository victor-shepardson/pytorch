--- conflicted
+++ resolved
@@ -567,44 +567,6 @@
         C = torch.randint(3, 10, (1,)).item()
         x = torch.randn(N, C, 224, 224, dtype=torch.float32) * 100
 
-<<<<<<< HEAD
-        for train in [True, False]:
-            # TODO: support none affine
-            for affine in [True]:
-                for track_running_stats in [True, False]:
-                    bn = torch.nn.BatchNorm2d(
-                        num_features=C,
-                        affine=affine,
-                        track_running_stats=track_running_stats).float().train(train)
-                    if train:
-                        mkldnn_bn = copy.deepcopy(bn)
-                    elif track_running_stats and not train:
-                        mkldnn_bn = mkldnn_utils.to_mkldnn(copy.deepcopy(bn))
-                    x1 = x.clone()
-                    x2 = x.clone().to_mkldnn()
-                    if train:
-                        x1.requires_grad_()
-                        x2.requires_grad_()
-                    if train or track_running_stats:
-                        y1 = bn(x1)
-                        y2 = mkldnn_bn(x2).to_dense()
-                        self.assertEqual(y1, y2)
-                    if train:
-                        loss1 = y1.sum()
-                        loss2 = y2.sum()
-                        loss1.backward()
-                        loss2.backward()
-                        self.assertEqual(x1.grad, x2.grad.to_dense())
-                        self.assertEqual(bn.weight.grad, mkldnn_bn.weight.grad, rtol=1e-3, atol=1e-3)
-                        if track_running_stats:
-                            self.assertEqual(bn.running_mean, mkldnn_bn.running_mean)
-                            self.assertEqual(bn.running_var, mkldnn_bn.running_var, rtol=1e-5, atol=1e-5)
-                    elif not train and track_running_stats:
-                        self._test_serialization(mkldnn_bn, (x.to_mkldnn(),))
-                        self._test_tracing(mkldnn_bn, (x.to_mkldnn(),))
-                        self.assertEqual(bn.running_mean, mkldnn_bn.running_mean.to_dense())
-                        self.assertEqual(bn.running_var, mkldnn_bn.running_var.to_dense(), rtol=1e-5, atol=1e-5)
-=======
         x_bf16 = x.bfloat16()
         adaptive_avg_pool2d = torch.nn.AdaptiveAvgPool2d(7)
 
@@ -620,23 +582,48 @@
 
     def _test_batch_norm_base(self, dim, channels, input):
         bn_module = {2 : torch.nn.BatchNorm2d, 3 : torch.nn.BatchNorm3d}
-        # TODO: support training
-        for train in [False]:
-            bn = bn_module[dim](channels).float().train(train)
-            mkldnn_bn = mkldnn_utils.to_mkldnn(copy.deepcopy(bn))
-            self.assertEqual(
-                bn(input),
-                mkldnn_bn(input.to_mkldnn()).to_dense())
-
-            self._test_serialization(mkldnn_bn, (input.to_mkldnn(),))
-            self._test_tracing(mkldnn_bn, (input.to_mkldnn(),))
+        bn = bn_module[dim](channels).float().train(False)
+        mkldnn_bn = mkldnn_utils.to_mkldnn(copy.deepcopy(bn))
+        self.assertEqual(
+            bn(input),
+            mkldnn_bn(input.to_mkldnn()).to_dense())
+
+        self._test_serialization(mkldnn_bn, (input.to_mkldnn(),))
+        self._test_tracing(mkldnn_bn, (input.to_mkldnn(),))
+
+
+    def _test_batch_norm_train_base(self, dim, channels, input):
+        # TODO: support 3d batchnorm training.
+        bn_module = {2 : torch.nn.BatchNorm2d}
+        # TODO: support none affine.
+        options = itertools.product([True], [True, False])
+        for affine, track_running_stats in options:
+            bn = bn_module[dim](
+                num_features=channels,
+                affine=affine,
+                track_running_stats=track_running_stats).float().train(True)
+            mkldnn_bn = copy.deepcopy(bn)
+            x1 = input.clone().requires_grad_()
+            x2 = input.clone().to_mkldnn().requires_grad_()
+            y1 = bn(x1)
+            y2 = mkldnn_bn(x2).to_dense()
+            loss1 = y1.sum()
+            loss2 = y2.sum()
+            loss1.backward()
+            loss2.backward()
+            self.assertEqual(y1, y2)
+            self.assertEqual(x1.grad, x2.grad.to_dense())
+            self.assertEqual(bn.weight.grad, mkldnn_bn.weight.grad, rtol=1e-3, atol=1e-3)
+            if track_running_stats:
+                self.assertEqual(bn.running_mean, mkldnn_bn.running_mean)
+                self.assertEqual(bn.running_var, mkldnn_bn.running_var, rtol=1e-5, atol=1e-5)
 
     def test_batch_norm_2d(self):
         N = torch.randint(3, 10, (1,)).item()
         C = torch.randint(3, 100, (1,)).item()
         x = torch.randn(N, C, 35, 45, dtype=torch.float32) * 10
         self._test_batch_norm_base(dim=2, channels=C, input=x)
->>>>>>> 100c7562
+        self._test_batch_norm_train_base(dim=2, channels=C, input=x)
 
     def test_batch_norm_3d(self):
         N = torch.randint(3, 10, (1,)).item()
