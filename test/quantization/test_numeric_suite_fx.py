--- conflicted
+++ resolved
@@ -595,10 +595,9 @@
         results = get_matching_subgraph_pairs(mp, mq)
 
         expected_types = {
-<<<<<<< HEAD
-            'cat_1': ((torch.cat, torch.cat), (toq.cat, toq.cat)),
+            'cat': ((torch.cat, torch.cat), (toq.cat, toq.cat)),
             'add_1': ((torch.add, torch.add), (toq.add, toq.add)),
-            'add_2': ((torch.add, torch.add), (toq.add, toq.add)),
+            'add': ((torch.add, torch.add), (toq.add, toq.add)),
         }
         self.assert_types_for_matched_subgraph_pairs(results, expected_types, mp, mq)
 
@@ -639,12 +638,7 @@
         # matched because they use the same function in mp and mq.
         expected_types = {
             'conv1': ((nn.Conv2d, nn.Conv2d), (nnq.Conv2d, nnq.Conv2d)),
-            'mul_1': ((torch.mul, torch.mul), (toq.mul, toq.mul)),
-=======
-            'cat': ((torch.cat, torch.cat), (toq.cat, toq.cat)),
-            'relu_1': ((F.relu, F.relu), (F.relu, F.relu)),
-            'relu': ((F.relu, F.relu), (F.relu, F.relu)),
->>>>>>> 8e99dfcc
+            'mul': ((torch.mul, torch.mul), (toq.mul, toq.mul)),
         }
         self.assert_types_for_matched_subgraph_pairs(results, expected_types, mp, mq)
 
