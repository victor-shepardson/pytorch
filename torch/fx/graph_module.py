import torch
import torch.nn as nn
import torch.overrides
from torch.nn.modules.module import _addindent
from torch.package.module_environment import ModuleEnv
import linecache
from typing import Type, Dict, List, Any, Union, Optional, Set
from .graph import Graph, _is_from_torch, _custom_builtins, PythonCode
import copy
import sys
import traceback
from pathlib import Path
import os
import warnings

# normal exec loses the source code, however we can patch
# the linecache module to still recover it.
# using exec_with_source will add it to our local cache
# and then tools like TorchScript will be able to get source info.
_next_id = 0
def exec_with_source(src: str, globals: Dict[str, Any]):
    global _next_id
    key = f'<eval_with_key_{_next_id}>'
    _next_id += 1
    _eval_cache[key] = [line + '\n' for line in src.splitlines()]
    exec(compile(src, key, 'exec'), globals)

# patch linecache so that any code we exec using exec_with_source
# works with inspect
_eval_cache : Dict[str, List[str]] = {}
_orig_getlines = linecache.getlines
def patched_getline(*args, **kwargs):
    if args[0] in _eval_cache:
        return _eval_cache[args[0]]
    return _orig_getlines(*args, **kwargs)
linecache.getlines = patched_getline

<<<<<<< HEAD
=======
def _forward_from_src(src: str):
    # If you add more globals here, remember to add their names to fx.graph._shadows_builtin_name!
    gbls: Dict[str, Any] = {'inf': math.inf, 'nan': math.nan, 'NoneType' : type(None)}
    exec_with_source(src, gbls)
    return gbls['forward']
>>>>>>> 853112f7

def _forward_from_src(src: str, globals: Dict[str, Any]):
    # avoid mutating the passed in dict
    globals = globals.copy()
    exec_with_source(src, globals)
    return globals['forward']

<<<<<<< HEAD

def _format_import_statement(name: str, obj: Any, module_env: ModuleEnv) -> str:
    if name in _custom_builtins:
        return _custom_builtins[name].import_str
    if _is_from_torch(name):
        return 'import torch'

    module_name, attr_name = module_env.get_name(obj)
    return f'from {module_name} import {attr_name} as {name}'


def _format_import_block(globals: Dict[str, Any], module_env: ModuleEnv):
    import_strs: Set[str] = set()
    for name, obj in globals.items():
        import_strs.add(_format_import_statement(name, obj, module_env))
    return '\n'.join(import_strs)


def deserialize_graphmodule(body : dict, import_block: str) -> torch.nn.Module:
=======
def deserialize_graphmodule(body: Dict[Any, Any]) -> torch.nn.Module:
>>>>>>> 853112f7
    """
    Deserialize a GraphModule given the dictionary of the original module,
    using the code to reconstruct the graph. We delete the actual graph before
    saving the dictionary so that changes to the in-memory graph format do not
    get serialized.
    """
    # We create a dummy class here because symbolic_trace pulls the forward()
    # function off of the class, rather than the instance
    class CodeOnlyModule(torch.nn.Module):
        def __init__(self, body):
            super().__init__()
            self.__dict__ = body

    # Try to retrieve the forward source in a backward-compatible way
    fn_src = body.get('_code') or body['code']
    CodeOnlyModule.forward = _forward_from_src(import_block + fn_src, {})

    from .symbolic_trace import Tracer

    # we shouldn't trace into any of the submodules, they were not
    # because they were not traced in the original GraphModule
    class KeepModules(Tracer):
        def is_leaf_module(self, _: torch.nn.Module, __: str) -> bool:
            return True

    com = CodeOnlyModule(body)
    return GraphModule(com, KeepModules().trace(com))

# copy an attribute value with qualified name 'target' from 'from_module' to 'to_module'
# This installs empty Modules where none exist yet if they are subpaths of target
def _copy_attr(from_module: torch.nn.Module, to_module: torch.nn.Module, target: str):
    *prefix, field = target.split('.')
    for item in prefix:
        f = getattr(from_module, item)
        t = getattr(to_module, item, None)
        if f is t:
            # we have already installed one of its parents
            # (e.g. target = root.linear.weight, but we have already installed root.linear)
            # once we install a parent, we no longer need to copy the children
            # since all the needed properties will already be present
            return

        if t is None:
            t = torch.nn.Module()
            setattr(to_module, item, t)
        from_module, to_module = f, t

    orig = getattr(from_module, field)
    # If it is a tensor and not a parameter attribute of a module, it should be a named buffer.
    # So, we register it as a named buffer in the target module.
    if isinstance(orig, torch.Tensor) and not isinstance(orig, torch.nn.Parameter):
        to_module.register_buffer(field, orig)
    else:
        setattr(to_module, field, orig)


# Assign attribute 'from_obj' to the qualified name 'target' on 'to_module
# This installs empty Modules where none exist yet if they are subpaths of target
def _assign_attr(from_obj: Any, to_module: torch.nn.Module, target: str):
    *prefix, field = target.split('.')
    for item in prefix:
        t = getattr(to_module, item, None)

        if t is None:
            t = torch.nn.Module()
            setattr(to_module, item, t)
        to_module = t

    setattr(to_module, field, from_obj)

class GraphModule(torch.nn.Module):
    """
    GraphModule is an nn.Module generated from an fx.Graph. Graphmodule has a
    ``graph`` attribute, as well as ``code`` and ``forward`` attributes generated
    from that ``graph``.

    .. warning::

        When ``graph`` is reassigned, ``code`` and ``forward`` will be automatically
        regenerated. However, if you edit the contents of the ``graph`` without reassigning
        the ``graph`` attribute itself, you must call ``recompile()`` to update the generated
        code.

    """
    def __new__(cls: 'Type[GraphModule]', *args, **kwargs):
        # each instance of a graph module needs its own forward method
        # so create a new singleton class for each instance.
        # it is a subclass of the user-defined class, the only difference
        # is an extra layer to install the forward method

        class GraphModuleImpl(cls):  # type: ignore
            pass
        return super().__new__(GraphModuleImpl)

    def __init__(self, root: Union[torch.nn.Module, Dict[str, Any]], graph: Graph, class_name: str = 'GraphModule'):
        """
        Construct a GraphModule.

        Args:

            root (Union[torch.nn.Module, Dict[str, Any]):
                ``root`` can either be an nn.Module instance or a Dict mapping strings to any attribute type.
                In the case that ``root`` is a Module, any references to Module-based objects (via qualified
                name) in the Graph's Nodes' ``target`` field will be copied over from the respective place
                within ``root``'s Module hierarchy into the GraphModule's module hierarchy.
                In the case that ``root`` is a dict, the qualified name found in a Node's ``target`` will be
                looked up directly in the dict's keys. The object mapped to by the Dict will be copied
                over into the appropriate place within the GraphModule's module hierarchy.

            graph (Graph): ``graph`` contains the nodes this GraphModule should use for code generation

            name (str): ``name`` denotes the name of this GraphModule for debugging purposes. If it's unset, all
                error messages will report as originating from ``GraphModule``. It may be helpful to set this
                to ``root``'s original name or a name that makes sense within the context of your transform.

        """
        super().__init__()
        self.__class__.__name__ = class_name
        if isinstance(root, torch.nn.Module):
            if hasattr(root, 'training'):
                self.training = root.training
            for node in graph.nodes:
                if node.op in ['get_attr', 'call_module']:
                    assert isinstance(node.target, str)
                    _copy_attr(root, self, node.target)
        elif isinstance(root, dict):
            targets_to_copy = []
            for node in graph.nodes:
                if node.op in ['get_attr', 'call_module']:
                    assert isinstance(node.target, str)
                    if node.target not in root:
                        raise RuntimeError('Node ' + str(node) + ' referenced target ' + node.target +
                                           ' but that target was not provided in ``root``!')
                    targets_to_copy.append(node.target)
            # Sort targets in ascending order of the # of atoms.
            # This will ensure that less deeply nested attributes are assigned
            # before more deeply nested attributes. For example, foo.bar
            # will be assigned before foo.bar.baz. Otherwise, we might assign
            # the user-provided ``foo.bar`` and wipe out the previously-assigned
            # ``foo.bar.baz``
            targets_to_copy.sort(key=lambda t: t.count('.'))
            for target_to_copy in targets_to_copy:
                _assign_attr(root[target_to_copy], self, target_to_copy)
        else:
            raise RuntimeError('Unsupported type ' + str(root) + ' passed for root!')

        self.graph = graph

    # TorchScript breaks trying to compile the graph setter because of the
    # continued string literal. Issue here: https://github.com/pytorch/pytorch/issues/44842
    #
    # Shouldn't be an issue since these methods shouldn't be used in TorchScript anyway
    __jit_unused_properties__ = ['graph']

    @property
    def graph(self) -> Graph:
        """
        Return the ``Graph`` underlying this ``GraphModule``
        """
        return self._graph

    @graph.setter
    def graph(self, g) -> None:
        """
        Set the underlying ``Graph`` for this ``GraphModule``. This will internally
        recompile the ``GraphModule`` so that the generated ``forward()`` function
        corresponds to ``g``
        """
        self._graph = g
        self.recompile()

    def to_folder(self, folder: Union[str, os.PathLike], module_name : str = "FxModule"):
        """Dumps out module to ``folder`` with ``module_name`` so that it can be
        imported with ``from <folder> import <module_name>``

        Args:

            folder (Union[str, os.PathLike]): The folder to write the code out to

            module_name (str): Top-level name to use for the ``Module`` while
                writing out the code
        """
        folder = Path(folder)
        Path(folder).mkdir(exist_ok=True)
        torch.save(self.state_dict(), folder / 'state_dict.pt')
        tab = " " * 4
        model_str = f"""
import torch
from torch.nn import *
class {module_name}(torch.nn.Module):
    def __init__(self):
        super().__init__()
"""

        def _gen_model_repr(module_name: str, module: torch.nn.Module) -> Optional[str]:
            safe_reprs = [nn.Linear, nn.Conv1d, nn.Conv2d, nn.Conv3d, nn.BatchNorm1d, nn.BatchNorm2d, nn.BatchNorm3d]
            if type(module) in safe_reprs:
                return f"{module.__repr__()}"
            else:
                return None

        blobified_modules = []
        for module_name, module in self.named_children():
            module_str = _gen_model_repr(module_name, module)
            if module_str is None:
                module_file = folder / f'{module_name}.pt'
                torch.save(module, module_file)
                blobified_modules.append(module_name)
                module_repr = module.__repr__().replace('\r', ' ').replace('\n', ' ')
                module_str = f"torch.load(r'{module_file}') # {module_repr}"
            model_str += f"{tab*2}self.{module_name} = {module_str}\n"

        for buffer_name, buffer in self._buffers.items():
            model_str += f"{tab*2}self.register_buffer('{buffer_name}', torch.empty({list(buffer.shape)}))\n"

        for param_name, param in self._parameters.items():
            model_str += f"{tab*2}self.{param_name} = torch.nn.Parameter(torch.empty({list(buffer.shape)}))\n"

        model_str += f"{tab*2}self.load_state_dict(torch.load(r'{folder}/state_dict.pt'))\n"
        model_str += f"{_addindent(self.code, 4)}\n"

        module_file = folder / 'module.py'
        module_file.write_text(model_str)

        init_file = folder / '__init__.py'
        init_file.write_text('from .module import *')

        if len(blobified_modules) > 0:
            warnings.warn("Was not able to save the following children modules as reprs -"
                          f"saved as pickled files instead: {blobified_modules}")

    @property
    def code(self) -> str:
        """
        Return the Python code generated from the ``Graph`` underlying this
        ``GraphModule``.
        """
        if not hasattr(self, '_code'):
            raise RuntimeError('Code has not been generated! Please report a bug to PyTorch')
        return self._code

    def recompile(self) -> PythonCode:
        """
        Recompile this GraphModule from its ``graph`` attribute. This should be
        called after editing the contained ``graph``, otherwise the generated
        code of this ``GraphModule`` will be out of date.
        """
        python_code = self._graph.python_code(root_module='self')
        self._code = python_code.fn_src

        cls = type(self)
        cls.forward = _forward_from_src(self._code, python_code.globals)

        cls_call = cls.__call__

        # Previously, if an error occurred when valid
        # symbolically-traced code was run with an invalid input, the
        # user would see the source of the error as coming from
        # `File "<eval_with_key_N">`, where N is some number. We use
        # this function to generate a more informative error message. We
        # return the traceback itself, a message explaining that the
        # error occurred in a traced Module's generated forward
        # function, and five lines of context surrounding the faulty
        # line
        def generate_error_message(frame_summary: traceback.FrameSummary) -> str:
            # auxiliary variables (for readability)
            err_lineno = frame_summary.lineno
            err_line_len = len(frame_summary.line)
            all_src_lines = _eval_cache[frame_summary.filename]

            # constiuent substrings of the error message
            tb_repr = traceback.format_exc()
            custom_msg = ("Call using an FX-traced Module, "
                          f"line {err_lineno} of the traced Module’s "
                          "generated forward function:")
            before_err = "".join(all_src_lines[err_lineno - 2 : err_lineno])
            marker = "~" * err_line_len + "~~~ <--- HERE"
            err_and_after_err = "\n".join(all_src_lines[err_lineno : err_lineno + 2])

            # joined message
            return "\n".join([tb_repr, custom_msg, before_err, marker, err_and_after_err])

        def wrapped_call(self, *args, **kwargs):
            try:
                return cls_call(self, *args, **kwargs)
            except Exception as e:
                assert e.__traceback__
                topmost_framesummary: traceback.FrameSummary = \
                    traceback.StackSummary.extract(traceback.walk_tb(e.__traceback__))[-1]  # type: ignore
                if "eval_with_key" in topmost_framesummary.filename:
                    print(generate_error_message(topmost_framesummary),
                          file=sys.stderr)
                raise e.with_traceback(None)

        cls.__call__ = wrapped_call

        return python_code

    def __reduce__(self):
        """
        Serialization of GraphModule. We serialize only the generated code, not
        the underlying ``Graph``. This is because ``Graph`` does not have on-disk
        backward-compatibility guarantees, whereas Python source code does.
        On the deserialization side, we symbolically trace through the generated
        code to regenerate the underlying ``Graph``
        """
        dict_without_graph = self.__dict__.copy()
        python_code = self.recompile()
        import_block = _format_import_block(python_code.globals, ModuleEnv())
        del dict_without_graph['_graph']
        return (deserialize_graphmodule, (dict_without_graph, import_block))

    # because __reduce__ is defined for serialization,
    # we need to define deepcopy otherwise it will call __reduce__
    # and cause symbolic tracing to occur every time we try to copy the object
    def __deepcopy__(self, memo):
        fake_mod = torch.nn.Module()
        fake_mod.__dict__ = copy.deepcopy(self.__dict__)
        return GraphModule(fake_mod, self.graph)

    def __copy__(self):
        return GraphModule(self, self.graph)

    def __str__(self) -> str:
        orig_str = super().__str__()
        return '\n'.join([orig_str, self._code])

# workarounds for issues in __torch_function__

# WAR for __torch_function__ not handling tensor lists,
# fix is in https://github.com/pytorch/pytorch/pull/34725
# orig_cat = torch.cat
# def patched_cat(*args, **kwargs):
#     tensors = args[0]
#     for t in tensors:
#         if isinstance(t, Proxy):
#             return t.__torch_function__(patched_cat, (), args, kwargs)
#     return orig_cat(*args, **kwargs)
# patched_cat.__module__ = 'torch'
# patched_cat.__name__ = 'cat'
# torch.cat = patched_cat<|MERGE_RESOLUTION|>--- conflicted
+++ resolved
@@ -35,22 +35,12 @@
     return _orig_getlines(*args, **kwargs)
 linecache.getlines = patched_getline
 
-<<<<<<< HEAD
-=======
-def _forward_from_src(src: str):
-    # If you add more globals here, remember to add their names to fx.graph._shadows_builtin_name!
-    gbls: Dict[str, Any] = {'inf': math.inf, 'nan': math.nan, 'NoneType' : type(None)}
-    exec_with_source(src, gbls)
-    return gbls['forward']
->>>>>>> 853112f7
-
 def _forward_from_src(src: str, globals: Dict[str, Any]):
     # avoid mutating the passed in dict
     globals = globals.copy()
     exec_with_source(src, globals)
     return globals['forward']
 
-<<<<<<< HEAD
 
 def _format_import_statement(name: str, obj: Any, module_env: ModuleEnv) -> str:
     if name in _custom_builtins:
@@ -69,10 +59,7 @@
     return '\n'.join(import_strs)
 
 
-def deserialize_graphmodule(body : dict, import_block: str) -> torch.nn.Module:
-=======
-def deserialize_graphmodule(body: Dict[Any, Any]) -> torch.nn.Module:
->>>>>>> 853112f7
+def deserialize_graphmodule(body: Dict[Any, Any], import_block: str) -> torch.nn.Module:
     """
     Deserialize a GraphModule given the dictionary of the original module,
     using the code to reconstruct the graph. We delete the actual graph before
