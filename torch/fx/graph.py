from .node import Node, Argument, Target, map_arg, _type_repr, _get_qualified_name

from typing import Callable, Any, List, Dict, NamedTuple, Optional, Tuple, Set, FrozenSet
from dataclasses import dataclass
from contextlib import contextmanager
import torch
import keyword
import re
import builtins
import math

# Mapping of builtins to their `typing` equivalent.
_origin_type_map = {
    list: List,
    dict: Dict,
    set: Set,
<<<<<<< HEAD
    frozenset: FrozenSet
=======
    frozenset: FrozenSet,
    tuple: Tuple,
>>>>>>> ecf3ca00
}

class _CustomBuiltin(NamedTuple):
    """Additional objs that we add to every graph's globals.

    The repr() for some standard library objects is not valid Python code without
    an import. For common objects of this sort, we bundle them in the globals of
    every FX graph.
    """
    # How to import this object from the standard library.
    import_str: str
    # The actual object, produced from that import string.
    obj: Any

_custom_builtins: Dict[str, _CustomBuiltin] = {}


def _register_custom_builtin(name: str, import_str: str, obj: Any):
    _custom_builtins[name] = _CustomBuiltin(import_str, obj)


_register_custom_builtin('inf', 'from math import inf', math.inf)
_register_custom_builtin('nan', 'from math import nan', math.nan)
_register_custom_builtin('NoneType', 'NoneType = type(None)', type(None))
_register_custom_builtin('torch', 'import torch', torch)


def _is_magic(x: str) -> bool:
    return x.startswith('__') and x.endswith('__')

def _snake_case(s: str) -> str:
    """
    Transforms the given string ``s`` to a Python-style variable name

    Examples:
        ``mod.snake_case`` -> ``mod.snake_case``
        ``mod.pascalCase``-> ``mod.pascal_case``
        ``mod.ALL_CAPS`` -> ``mod.all_caps``
    """
    chars = []
    prev_lower = False
    for c in s:
        if prev_lower and c.isupper():
            chars.append('_')
        chars.append(c.lower())
        prev_lower = c.islower()
    return ''.join(chars)


def _is_from_torch(obj: Any) -> bool:
    module_name = getattr(obj, '__module__', None)
    if module_name is not None:
        base_module = module_name.partition('.')[0]
        return base_module == 'torch'

    name = getattr(obj, '__name__', None)
    # exclude torch because torch.torch.torch.torch works. idk mang
    if name is not None and name != 'torch':
        for guess in [torch, torch.nn.functional]:
            if getattr(guess, name, None) is obj:
                return True

    return False


class _Namespace:
    """A context for associating names uniquely with objects.

    The following invariants are enforced:
    - Each object gets a single name.
    - Each name is unique within a given namespace.
    - Names generated do not shadow builtins, unless the object is indeed that builtin.
    """
    def __init__(self):
        self._obj_to_name: Dict[Any, str] = {}
        self._unassociated_names = set()
        self._used_names: Dict[str, int] = {}

    def create_name(self, candidate: str, obj: Optional[Any]) -> str:
        """Create a unique name.

        Arguments:
            candidate: used as the basis for the unique name, relevant to the user.
            obj: If not None, an object that will be associated with the unique name.
        """
        if obj is not None and obj in self._obj_to_name:
            return self._obj_to_name[obj]

        # delete all characters that are illegal in a Python identifier
        candidate = re.sub('[^0-9a-zA-Z_]+', '_', candidate)
        if candidate[0].isdigit():
            candidate = f'_{candidate}'

        while candidate in self._used_names or self._is_illegal_name(candidate, obj):
            match = re.match(r"(.*)_(\d+)$", candidate)
            if match is None:
                candidate = candidate + '_1'
            else:
                base, num = match.group(1, 2)
                candidate = f'{base}_{int(num) + 1}'

        self._used_names.setdefault(candidate)
        if obj is None:
            self._unassociated_names.add(candidate)
        else:
            self._obj_to_name[obj] = candidate
        return candidate

    def associate_name_with_obj(self, name: str, obj: Any):
        """Associate a unique name with an object.

        Neither `name` nor `obj` should be associated already.
        """
        assert obj not in self._obj_to_name
        assert name in self._unassociated_names
        self._obj_to_name[obj] = name
        self._unassociated_names.remove(name)

    def _is_illegal_name(self, name: str, obj: Any) -> bool:
        # 1. keywords are never allowed as names.
        if name in keyword.kwlist:
            return True

        # 2. Can't shadow a builtin name, unless you *are* that builtin.
        if name in builtins.__dict__:
            return obj is not builtins.__dict__[name]

        # 3. Can't shadow our custom builtins either
        if name in _custom_builtins:
            return obj is not _custom_builtins[name].obj

        return False


@dataclass
class PythonCode:
    """Represents all the information necessary to exec or save a graph as Python code."""
    # Python source code for the forward function definition.
    src: str
    # Values in global scope during exection of `src_def`.
    globals: Dict[str, Any]


def _format_args(args: Tuple[Argument, ...], kwargs: Dict[str, Argument]) -> str:
    args_s = ', '.join(repr(a) for a in args)
    kwargs_s = ', '.join(f'{k} = {repr(v)}' for k, v in kwargs.items())
    if args_s and kwargs_s:
        return f'{args_s}, {kwargs_s}'
    return args_s or kwargs_s

def _format_target(base: str, target: str) -> str:
    elems = target.split('.')
    r = base
    for e in elems:
        if not e.isidentifier():
            r = f'getattr({r}, "{e}")'
        else:
            r = f'{r}.{e}'
    return r

class _InsertPoint:
    def __init__(self, graph, new_insert):
        self.graph = graph
        self.orig_insert, graph._insert = graph._insert, new_insert

    def __enter__(self):
        pass

    def __exit__(self, type, value, tb):
        self.graph._insert = self.orig_insert

class _node_list:
    def __init__(self, graph: 'Graph', direction: str = '_next'):
        assert direction in ['_next', '_prev']
        self.graph = graph
        self.direction = direction

    def __len__(self):
        return self.graph._len

    def __iter__(self):
        root, direction = self.graph._root, self.direction
        cur = getattr(root, direction)
        while cur is not root:
            if not cur._erased:
                yield cur
            cur = getattr(cur, direction)

    def __reversed__(self):
        return _node_list(self.graph, '_next' if self.direction == '_prev' else '_prev')

class Graph:
    """
    ``Graph`` is the main data structure used in the FX Intermediate Representation.
    It consists of a series of ``Node`` s, each representing callsites (or other
    syntactic constructs). The list of ``Node`` s, taken together, constitute a
    valid Python function.

    For example, the following code

    .. code-block:: python

        import torch
        import torch.fx

        class MyModule(torch.nn.Module):
            def __init__(self):
                super().__init__()
                self.param = torch.nn.Parameter(torch.rand(3, 4))
                self.linear = torch.nn.Linear(4, 5)

            def forward(self, x):
                return torch.topk(torch.sum(self.linear(x + self.linear.weight).relu(), dim=-1), 3)

        m = MyModule()
        gm = torch.fx.symbolic_trace(m)

    Will produce the following Graph::

        print(gm.graph)

    .. code-block:: text

        graph(x):
            %linear_weight : [#users=1] = self.linear.weight
            %add_1 : [#users=1] = call_function[target=operator.add](args = (%x, %linear_weight), kwargs = {})
            %linear_1 : [#users=1] = call_module[target=linear](args = (%add_1,), kwargs = {})
            %relu_1 : [#users=1] = call_method[target=relu](args = (%linear_1,), kwargs = {})
            %sum_1 : [#users=1] = call_function[target=torch.sum](args = (%relu_1,), kwargs = {dim: -1})
            %topk_1 : [#users=1] = call_function[target=torch.topk](args = (%sum_1, 3), kwargs = {})
            return topk_1

    For the semantics of operations represented in the ``Graph``, please see :class:`Node`.
    """
    def __init__(self):
        """
        Construct an empty Graph.
        """
        self._root : Node = Node(self, '', 'root', '', (), {})
        self._used_names : Dict[str, int] = {}  # base name -> number
        self._insert = self._root.prepend
        self._len = 0
        self._graph_namespace = _Namespace()

    @property
    def nodes(self) -> _node_list:
        """
        Get the list of Nodes that constitute this Graph.

        Note that this ``Node`` list representation is a doubly-linked list. Mutations
        during iteration (e.g. delete a Node, add a Node) are safe.

        Returns:

            A doubly-linked list of Nodes. Note that ``reversed`` can be called on
            this list to switch iteration order.
        """
        return _node_list(self)

    def graph_copy(self, g : 'Graph', val_map : Dict[Node, Node]) -> 'Optional[Argument]':
        """
        Copy all nodes from a given graph into ``self``.

        Args:

            g (Graph): The source graph from which to copy Nodes.

            val_map (Dict[Node, Node]): a dictionary that will be populated with a mapping
                from nodes in ``g`` to nodes in ``self``. Note that ``val_map`` can be passed
                in with values in it already to override copying of certain values.

        Returns:

            The value in ``self`` that is now equivalent to the output value in ``g``,
            if ``g`` had an ``output`` node. ``None`` otherwise.
        """
        for node in g.nodes:
            if node in val_map:
                continue
            if node.op == 'output':
                rv = map_arg(node.args[0], lambda n: val_map[n])
                return rv
            val_map[node] = self.node_copy(node, lambda n : val_map[n])
        return None

    def __deepcopy__(self, memo=None) -> 'Graph':
        """
        Explicitly implement __deepcopy__ to prevent excessive recursion depth
        from the default implementation. This uses graph_copy to copy the nodes
        in an iterative way, rather than recursive. It also populates the
        memoization table to prevent unnecessary copies (e.g. references to
        nodes or other parts of the Graph from a custom GraphModule implementation
        """
        memo = memo if memo else {}
        g = Graph()
        output_val = g.graph_copy(self, val_map=memo)
        g.output(output_val)
        return g

    def create_node(self, op: str, target: 'Target',
                    args: Optional[Tuple['Argument', ...]] = None,
                    kwargs: Optional[Dict[str, 'Argument']] = None,
                    name: Optional[str] = None,
                    type_expr: Optional[Any] = None) -> Node:
        """
        Create a ``Node`` and add it to the ``Graph`` at the current insert-point.
        Note that the current insert-point can be set via :meth:`Graph.inserting_before`
        and :meth:`Graph.inserting_after`.

        Args:
            op (str): the opcode for this Node. One of 'call_function', 'call_method', 'get_attr',
                'call_module', 'placeholder', or 'output'. The semantics of these opcodes are
                described in the ``Graph`` docstring.

            args (Optional[Tuple[Argument, ...]]): is a tuple of arguments to this node.

            kwargs (Optional[Dict[str, Argument]]): the kwargs of this Node

            name (Optional[str]): an optional string name for the ``Node``.
                This will influence the name of the value assigned to in the
                Python generated code.

            type_expr (Optional[Any]): an optional type annotation representing the
                Python type the output of this node will have.

        Returns:

            The newly-created and inserted node.
        """
        assert op in ('call_function', 'call_method', 'get_attr', 'call_module', 'placeholder', 'output')
        args = () if args is None else args
        kwargs = {} if kwargs is None else kwargs
        assert isinstance(args, tuple), "args must be a tuple"
        assert isinstance(kwargs, dict), "kwargs must be a dict"

        candidate = name if name is not None else self._target_to_str(target)
        name = self._graph_namespace.create_name(candidate, None)
        n = Node(self, name, op, target, args, kwargs, type_expr)

        self._graph_namespace.associate_name_with_obj(name, n)

        self._insert(n)
        self._len += 1
        return n

    def erase_node(self, to_erase : Node) -> None:
        """
        Erases a ``Node`` from the ``Graph``. Throws an exception if
        there are still users of that node in the ``Graph``.

        Args:

            to_erase (Node): The ``Node`` to erase from the ``Graph``.
        """
        if len(to_erase.users) > 0:
            raise RuntimeError(f'Tried to erase Node {to_erase} but it still had {len(to_erase.users)} '
                               f'users in the graph: {to_erase.users}!')

        to_erase._remove_from_list()
        to_erase._erased = True  # iterators may retain handles to erased nodes
        self._len -= 1

        # Null out this Node's argument nodes so that the Nodes referred to
        # can update their ``users`` accordingly
        new_args = map_arg(to_erase.args, lambda n: None)
        assert isinstance(new_args, tuple)
        to_erase.args = new_args
        new_kwargs = map_arg(to_erase.kwargs, lambda n: None)
        assert isinstance(new_kwargs, dict)
        to_erase.kwargs = new_kwargs

    def inserting_before(self, n: Optional[Node] = None):
        """Set the point at which create_node and companion methods will insert into the graph.
        When used within a 'with' statement, this will temporary set the insert point and
        then restore it when the with statement exits::

            with g.inserting_before(n):
                ... # inserting before node n
            ... # insert point restored to what it was previously
            g.inserting_before(n) #  set the insert point permanently

        Args:
            n (Optional[Node]): The node before which to insert. If None this will insert before
              the beginning of the entire graph.

        Returns:
            A resource manager that will restore the insert point on ``__exit__``.
        """
        if n is None:
            return self.inserting_after(self._root)
        assert n.graph == self, "Node to insert before is not in graph."
        return _InsertPoint(self, n.prepend)

    def inserting_after(self, n: Optional[Node] = None):
        """Set the point at which create_node and companion methods will insert into the graph.
        When used within a 'with' statement, this will temporary set the insert point and
        then restore it when the with statement exits::

            with g.inserting_after(n):
                ... # inserting after node n
            ... # insert point restored to what it was previously
            g.inserting_after(n) #  set the insert point permanently

        Args:
            n (Optional[Node]): The node before which to insert. If None this will insert after
              the beginning of the entire graph.

        Returns:
            A resource manager that will restore the insert point on ``__exit__``.
        """
        if n is None:
            return self.inserting_before(self._root)
        assert n.graph == self, "Node to insert after is not in graph."
        return _InsertPoint(self, n.append)

    # sugar for create_node when you know the op
    def placeholder(self, name: str, type_expr: Optional[Any] = None) -> Node:
        """
        Insert a ``placeholder`` node into the Graph. A ``placeholder`` represents
        a function input.

        Args:

            name (str): A name for the input value. This corresponds to the name
                of the positional argument to the function this ``Graph`` represents.

            type_expr (Optional[Any]): an optional type annotation representing the
                Python type the output of this node will have. This is needed in some
                cases for proper code generation (e.g. when the function is used
                subsequently in TorchScript compilation).

        .. note::
            The same insertion point and type expression rules apply for this method
            as ``Graph.create_node``.
        """
        return self.create_node('placeholder', name, type_expr=type_expr)

    def get_attr(self, qualified_name: str, type_expr: Optional[Any] = None) -> Node:
        """
        Insert a ``get_attr`` node into the Graph. A ``get_attr`` ``Node`` represents the
        fetch of an attribute from the ``Module`` hierarchy.

        Args:

            qualified_name (str): the fully-qualified name of the attribute to be retrieved.
                For example, if the traced Module has a submodule named ``foo``, which has a
                submodule named ``bar``, which has an attribute named ``baz``, the qualified
                name ``foo.bar.baz`` should be passed as ``qualified_name``.

            type_expr (Optional[Any]): an optional type annotation representing the
                Python type the output of this node will have.


        Returns:

            The newly-created and inserted ``get_attr`` node.

        .. note::
            The same insertion point and type expression rules apply for this method
            as ``Graph.create_node``.
        """
        return self.create_node('get_attr', qualified_name, type_expr=type_expr)

    def call_module(self,
                    module_name: str,
                    args: Optional[Tuple['Argument', ...]] = None,
                    kwargs: Optional[Dict[str, 'Argument']] = None,
                    type_expr: Optional[Any] = None) -> Node:
        """
        Insert a ``call_module`` ``Node`` into the ``Graph``. A ``call_module`` node
        represents a call to the forward() function of a ``Module`` in the ``Module``
        hierarchy.

        Args:

            module_name (str): The qualified name of the ``Module`` in the ``Module``
                hierarchy to be called. For example, if the traced ``Module`` has a
                submodule named ``foo``, which has a submodule named ``bar``, the
                qualified name ``foo.bar`` should be passed as ``module_name`` to
                call that module.

            args (Optional[Tuple[Argument, ...]]): The positional arguments to be passed
                to the called method. Note that this should *not* include a ``self`` argument.

            kwargs (Optional[Dict[str, Argument]]): The keyword arguments to be passed
                to the called method

            type_expr (Optional[Any]): an optional type annotation representing the
                Python type the output of this node will have.

        Returns:

            The newly-created and inserted ``call_module`` node.

        .. note::
            The same insertion point and type expression rules apply for this method
            as :meth:`Graph.create_node`.
        """
        return self.create_node('call_module', module_name, args, kwargs, type_expr=type_expr)

    def call_method(self,
                    method_name: str,
                    args: Optional[Tuple['Argument', ...]] = None,
                    kwargs: Optional[Dict[str, 'Argument']] = None,
                    type_expr: Optional[Any] = None) -> Node:
        """
        Insert a ``call_method`` ``Node`` into the ``Graph``. A ``call_method`` node
        represents a call to a given method on the 0th element of ``args``.

        Args:

            method_name (str): The name of the method to apply to the self argument.
                For example, if args[0] is a ``Node`` representing a ``Tensor``,
                then to call ``relu()`` on that ``Tensor``, pass ``relu`` to ``method_name``.

            args (Optional[Tuple[Argument, ...]]): The positional arguments to be passed
                to the called method. Note that this *should* include a ``self`` argument.

            kwargs (Optional[Dict[str, Argument]]): The keyword arguments to be passed
                to the called method

            type_expr (Optional[Any]): an optional type annotation representing the
                Python type the output of this node will have.

        Returns:

            The newly created and inserted ``call_method`` node.

        .. note::
            The same insertion point and type expression rules apply for this method
            as :meth:`Graph.create_node`.
        """
        return self.create_node('call_method', method_name, args, kwargs, type_expr=type_expr)

    def call_function(self,
                      the_function: Callable[..., Any],
                      args: Optional[Tuple['Argument', ...]] = None,
                      kwargs: Optional[Dict[str, 'Argument']] = None,
                      type_expr: Optional[Any] = None) -> Node:
        """
        Insert a ``call_function`` ``Node`` into the ``Graph``. A ``call_function`` node
        represents a call to a Python callable, specified by ``the_function``. ``the_function``
        can be

        Args:

            the_function (Callable[..., Any]): The function to be called. Can be any PyTorch
                operator, Python function, or member of the ``builtins`` or ``operator``
                namespaces.

            args (Optional[Tuple[Argument, ...]]): The positional arguments to be passed
                to the called function.

            kwargs (Optional[Dict[str, Argument]]): The keyword arguments to be passed
                to the called function

            type_expr (Optional[Any]): an optional type annotation representing the
                Python type the output of this node will have.

        Returns

            The newly created and inserted ``call_function`` node.

        .. note::
            The same insertion point and type expression rules apply for this method
            as :meth:`Graph.create_node`.
        """
        return self.create_node('call_function', the_function, args, kwargs, type_expr=type_expr)

    def node_copy(self, node: Node, arg_transform: Callable[[Node], 'Argument'] = lambda x: x) -> Node:
        """
        Copy a node from one graph into another. ``arg_transform`` needs to transform arguments from
        the graph of node to the graph of self. Example::

            # Copying all the nodes in `g` into `new_graph`
            g : torch.fx.Graph = ...
            new_graph = torch.fx.graph()
            value_remap = {}
            for node in g.nodes:
                value_remap[node] = new_graph.node_copy(node, lambda n : value_remap[n])

        Args:

            node (Node): The node to copy into ``self``.

            arg_transform (Callable[[Node], Argument]): A function that transforms
                ``Node`` arguments in node's ``args`` and ``kwargs`` into the
                equivalent argument in ``self``. In the simplest case, this should
                retrieve a value out of a table mapping Nodes in the original
                graph to ``self``.
        """
        args = map_arg(node.args, arg_transform)
        kwargs = map_arg(node.kwargs, arg_transform)
        assert isinstance(args, tuple)
        assert isinstance(kwargs, dict)
        return self.create_node(node.op, node.target, args, kwargs, node.name, node.type)

    def output(self, result: 'Argument', type_expr: Optional[Any] = None):
        """
        Insert an ``output`` ``Node`` into the ``Graph``. An ``output`` node represents
        a ``return`` statement in Python code. ``result`` is the value that should
        be returned.

        Args:

            result (Argument): The value to be returned.

            type_expr (Optional[Any]): an optional type annotation representing the
                Python type the output of this node will have.

        .. note::

            The same insertion point and type expression rules apply for this method
            as ``Graph.create_node``.
        """
        return self.create_node(op='output', target='output', args=(result,), type_expr=type_expr)

    def _target_to_str(self, target : Target) -> str:
        if callable(target):
            op = target.__name__
        else:
            assert isinstance(target, str)
            op = target
            if _is_magic(op):
                op = op[2:-2]
        op = _snake_case(op)
        return op

    def python_code(self, root_module: str) -> PythonCode:
        """
        Turn this ``Graph`` into valid Python code.

        Args:

            root_module (str): The name of the root module on which to look-up
                qualified name targets. This is usually 'self'.

        Returns:

            A PythonCode object, consisting of two fields:
                src: the Python source code representing the object
                globals: a dictionary of global names in `src` -> the objects that they reference.
        """
        # NOTE: [Graph Namespaces]
        #
        # There are two types of symbols in generated Python source code:
        # locals and globals.
        #   Locals are locally defined by the output of a node in the Graph.
        #   Globals are references to external objects, like functions or types.
        #
        # When generating Python code, we need to make sure to name things
        # appropriately. In particular:
        # - All names should be unique, to avoid weird shadowing bugs.
        # - These names need to be consistent, e.g. a object should always be
        #   referenced by the same name.
        #
        # To do this, we create a new namespace just for this source. All names
        # that get printed must come from this namespace.
        #
        # Why can't we re-use node.name? Because it was generated within the
        # namespace `self._graph_namespace`. In order to provide uniqueness
        # over both locals (node.name) *and* globals, we create a completely
        # new namespace to put all identifiers in.
        namespace = _Namespace()

        # Override Node's repr to generate a valid name within our namespace.
        # Since repr() is designed to produce a valid Python expression, it
        # makes sense to re-use it. This way, it's easy to print something like
        # Tuple[Node, Node] by simply calling repr() on it. Node's __repr__ is
        # implemented cooperatively to allow this.
        def node_repr(n: Node):
            return namespace.create_name(n.name, n)

        @contextmanager
        def override_node_repr(graph: Graph):
            orig_repr_fns = {}
            for node in graph.nodes:
                orig_repr_fns[node] = node._repr_fn
                node._repr_fn = node_repr
            try:
                yield None
            finally:
                # restore the original repr functions
                for node in graph.nodes:
                    node._repr_fn = orig_repr_fns[node]

        with override_node_repr(self):
            return self._python_code(root_module, namespace)

    def _python_code(self, root_module: str, namespace: _Namespace) -> PythonCode:
        free_vars: List[str] = []
        body: List[str] = []
        globals_: Dict[str, Any] = {}

        # Wrap string in list to pass by reference
        maybe_return_annotation : List[str] = ['']

        def add_global(name_hint: str, obj: Any):
            """Add an obj to be tracked as a global.

            We call this for names that reference objects external to the
            Graph, like functions or types.

            Returns: the global name that should be used to reference 'obj' in generated source.
            """
            if _is_from_torch(obj):
                # HACK: workaround for how torch custom ops are registered. We
                # can't import them like normal modules so they must retain their
                # fully qualified name.
                return _get_qualified_name(obj)

            # normalize the name hint to get a proper identifier
            global_name = namespace.create_name(name_hint, obj)
            if global_name in globals_:
                assert globals_[global_name] is obj
                return global_name

            globals_[global_name] = obj
            return global_name

        # Pre-fill the globals table with registered builtins.
        for name, (_, obj) in _custom_builtins.items():
            add_global(name, obj)

        def type_repr(o : Any):
            typename = _type_repr(o)

            # This is a generic type, e.g. typing.List[torch.Tensor]
            if hasattr(o, '__origin__'):
                origin_type = _origin_type_map.get(o.__origin__, o.__origin__)
                origin_typename = add_global(_type_repr(origin_type), origin_type)

                # Assign global names for each of the inner type variables.
                args = [type_repr(arg) for arg in o.__args__]
                return f'{origin_typename}[{",".join(args)}]'

            # Common case: this is a regular module name like 'foo.bar.baz'
            return add_global(typename, o)

        # Run through reverse nodes and record the first instance of a use
        # of a given node. This represents the *last* use of the node in the
        # execution order of the program, which we will use to free unused
        # values
        node_to_last_use : Dict[Node, Node] = {}
        user_to_last_uses : Dict[Node, List[Node]] = {}

        def register_last_uses(n : Node, user : Node):
            if n not in node_to_last_use:
                node_to_last_use[n] = user
                user_to_last_uses.setdefault(user, []).append(n)

        for node in reversed(self.nodes):
            map_arg(node.args, lambda n: register_last_uses(n, node))
            map_arg(node.kwargs, lambda n: register_last_uses(n, node))

        def delete_unused_values(user : Node):
            """
            Delete values after their last use. This ensures that values that are
            not used in the remainder of the code are freed and the memory usage
            of the code is optimal.
            """
            if user.op == 'placeholder':
                return
            if user.op == 'output':
                body.append('\n')
                return
            nodes_to_delete = user_to_last_uses.get(user, [])
            if len(nodes_to_delete):
                to_delete_str = ' = '.join([repr(n) for n in nodes_to_delete] + ['None'])
                body.append(f';  {to_delete_str}\n')
            else:
                body.append('\n')


        def emit_node(node : Node):
            if node.op == 'placeholder':
                assert isinstance(node.target, str)
                maybe_type_annotation = '' if node.type is None else f' : {type_repr(node.type)}'
                maybe_default_arg = '' if not node.args else f' = {repr(node.args[0])}'
                free_vars.append(f'{node.target}{maybe_type_annotation}{maybe_default_arg}')
                raw_name = node.target.replace('*', '')
                if raw_name != repr(node):
                    body.append(f'{repr(node)} = {raw_name}\n')
                return
            elif node.op == 'call_method':
                assert isinstance(node.target, str)
                body.append(
                    f'{repr(node)} = {_format_target(repr(node.args[0]), node.target)}'
                    f'({_format_args(node.args[1:], node.kwargs)})')
                return
            elif node.op == 'call_function':
                assert callable(node.target)
                # pretty print operators
                if node.target.__module__ == '_operator' and node.target.__name__ in magic_methods:
                    assert isinstance(node.args, tuple)
                    body.append(f'{repr(node)} = {magic_methods[node.target.__name__].format(*(repr(a) for a in node.args))}')
                    return
                qualified_name = _get_qualified_name(node.target)
                global_name = add_global(qualified_name, node.target)
                if global_name == 'getattr' and \
                   isinstance(node.args, tuple) and \
                   isinstance(node.args[1], str) and \
                   node.args[1].isidentifier():
                    # pretty print attribute access
                    body.append(f'{repr(node)} = {_format_target(repr(node.args[0]), node.args[1])}')
                    return
                body.append(f'{repr(node)} = {global_name}({_format_args(node.args, node.kwargs)})')
                return
            elif node.op == 'call_module':
                assert isinstance(node.target, str)
                body.append(f'{repr(node)} = {_format_target(root_module, node.target)}({_format_args(node.args, node.kwargs)})')
                return
            elif node.op == 'get_attr':
                assert isinstance(node.target, str)
                body.append(f'{repr(node)} = {_format_target(root_module, node.target)}')
                return
            elif node.op == 'output':
                if node.type is not None:
                    maybe_return_annotation[0] = f" -> {type_repr(node.type)}"
                body.append(f'return {repr(node.args[0])}')
                return
            raise NotImplementedError(f'node: {node.op} {node.target}')

        for node in self.nodes:
            # NOTE: emit_node does not emit a string with newline. It depends
            # on delete_unused_values to append one
            emit_node(node)
            delete_unused_values(node)

        # repr() for inf and nan floating point values aren't parseable by
        # python as literals. Explicitly import the names from the ``math`` module.

        if len(body) == 0:
            # If the Graph has no non-placeholder nodes, no lines for the body
            # have been emitted. To continue to have valid Python code, emit a
            # single pass statement
            body.append('pass\n')

        code = ''.join(body)
        code = '\n'.join('    ' + line for line in code.split('\n'))
        fn_code = f"""
def forward(self, {', '.join(free_vars)}){maybe_return_annotation[0]}:
{code}"""

        return PythonCode(fn_code,
                          globals_)

    def __str__(self) -> str:
        """
        Print a human-readable (not machine-readable) string representation
        of this Graph
        """
        placeholder_names : List[str] = []
        # This is a one-element array just so ``format_node`` can modify the closed
        # over value
        maybe_return_typename : List[str] = ['']

        node_strs = [node.format_node(placeholder_names) for node in self.nodes]
        param_str = ', '.join(placeholder_names)
        s = f'graph({param_str}){maybe_return_typename[0]}:'
        for node_str in node_strs:
            if node_str:
                s += '\n    ' + node_str
        return s

    def print_tabular(self):
        """
        Prints the intermediate representation of the graph in tabular
        format.
        """
        try:
            from tabulate import tabulate
        except ImportError:
            print("`print_tabular` relies on the library `tabulate`, "
                  "which could not be found on this machine. Run `pip "
                  "install tabulate` to install the library.")
        node_specs = [[n.op, n.name, n.target, n.args, n.kwargs]
                      for n in self.nodes]
        print(tabulate(node_specs,
              headers=['opcode', 'name', 'target', 'args', 'kwargs']))

    def lint(self, root : Optional[torch.nn.Module] = None):
        """
        Runs various checks on this Graph to make sure it is well-formed. In
        particular:
        - Checks Nodes have correct ownership (owned by this graph)
        - Checks Nodes appear in topological order
        - If ``root`` is provided, checks that targets exist in ``root``

        Args:

            root (Optional[torch.nn.Module]): The root module with which to check
                for targets. This is equivalent to the ``root`` argument that is
                passed when constructing a ``GraphModule``.
        """

        # Check topo order
        def check_arg(arg : Node, n : Optional[Node] = None) -> None:
            context_str = f' of Node \'{n}\' ' if n else ' '
            if arg.graph is not self:
                raise RuntimeError(f'Argument \'{arg}\'{context_str}does not belong to this Graph, '
                                   f'but was used as an argument! If you are copying nodes from another graph, make '
                                   f'sure to use ``arg_transform`` on node_copy() to remap values\n{self}')
            if arg not in seen_values:
                raise RuntimeError(f'Argument \'{arg}\'{context_str}was used before it has been '
                                   f'defined! Please check that Nodes in the graph are topologically ordered\n{self}')

        seen_names : Set[str] = set()
        seen_values : Set[Node] = set()
        for node in self.nodes:
            if node.op not in ['placeholder', 'call_method', 'call_module', 'call_function', 'get_attr', 'output']:
                raise RuntimeError(f'Node {node} had unknown opcode {node.op}!')
            if node.graph is not self:
                raise RuntimeError(f'Node \'{node}\' does not belong to this Graph!')
            map_arg(node.args, lambda arg: check_arg(arg, node))
            map_arg(node.kwargs, lambda arg: check_arg(arg, node))
            seen_values.add(node)

            if node.name in seen_names:
                raise RuntimeError(f'Node redefined name {node.name}!')
            seen_names.add(node.name)

        # Check targets are legit
        if root:
            for node in self.nodes:
                if node.op in ['get_attr', 'call_module']:
                    assert isinstance(node.target, str)
                    target_atoms = node.target.split('.')
                    m_itr = root
                    for i, atom in enumerate(target_atoms):
                        m_itr = getattr(m_itr, atom, None)
                        if m_itr is None:
                            seen_qualname = '.'.join(target_atoms[:i])
                            raise RuntimeError(f'Node {node} target {node.target} references nonexistent attribute '
                                               f'{atom} of {seen_qualname}')


reflectable_magic_methods = {
    'add': '{} + {}',
    'sub': '{} - {}',
    'mul': '{} * {}',
    'floordiv': '{} // {}',
    'truediv': '{} / {}',
    'div': '{} / {}',
    'mod': '{} % {}',
    'pow': '{} ** {}',
    'lshift': '{} << {}',
    'rshift': '{} >> {}',
    'and': '{} & {}',
    'or': '{} | {}',
    'xor': '{} ^ {}',
    'getitem': '{}[{}]'
}

magic_methods = dict({
    'eq': '{} == {}',
    'ne': '{} != {}',
    'lt': '{} < {}',
    'gt': '{} > {}',
    'le': '{} <= {}',
    'ge': '{} >= {}',
    'pos': '+{}',
    'neg': '-{}',
    'invert': '~{}'}, **reflectable_magic_methods)<|MERGE_RESOLUTION|>--- conflicted
+++ resolved
@@ -14,12 +14,8 @@
     list: List,
     dict: Dict,
     set: Set,
-<<<<<<< HEAD
-    frozenset: FrozenSet
-=======
     frozenset: FrozenSet,
     tuple: Tuple,
->>>>>>> ecf3ca00
 }
 
 class _CustomBuiltin(NamedTuple):
