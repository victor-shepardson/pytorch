from .node import Node, Argument, Target, map_arg, _type_repr, _get_qualified_name

from typing import Callable, Any, List, Dict, NamedTuple, Optional, Tuple, Set, FrozenSet
from dataclasses import dataclass
from contextlib import contextmanager
import torch
import keyword
import re
import builtins
import math

# Mapping of builtins to their `typing` equivalent.
_origin_type_map = {
    list: List,
    dict: Dict,
    set: Set,
    frozenset: FrozenSet,
    tuple: Tuple,
}

class _CustomBuiltin(NamedTuple):
    """Additional objs that we add to every graph's globals.

    The repr() for some standard library objects is not valid Python code without
    an import. For common objects of this sort, we bundle them in the globals of
    every FX graph.
    """
    # How to import this object from the standard library.
    import_str: str
    # The actual object, produced from that import string.
    obj: Any

_custom_builtins: Dict[str, _CustomBuiltin] = {}


def _register_custom_builtin(name: str, import_str: str, obj: Any):
    _custom_builtins[name] = _CustomBuiltin(import_str, obj)


_register_custom_builtin('inf', 'from math import inf', math.inf)
_register_custom_builtin('nan', 'from math import nan', math.nan)
_register_custom_builtin('NoneType', 'NoneType = type(None)', type(None))
_register_custom_builtin('torch', 'import torch', torch)


def _is_magic(x: str) -> bool:
    return x.startswith('__') and x.endswith('__')

def _snake_case(s: str) -> str:
    """
    Transforms the given string ``s`` to a Python-style variable name

    Examples:
        ``mod.snake_case`` -> ``mod.snake_case``
        ``mod.pascalCase``-> ``mod.pascal_case``
        ``mod.ALL_CAPS`` -> ``mod.all_caps``
    """
    chars = []
    prev_lower = False
    for c in s:
        if prev_lower and c.isupper():
            chars.append('_')
        chars.append(c.lower())
        prev_lower = c.islower()
    return ''.join(chars)


def _is_from_torch(obj: Any) -> bool:
    module_name = getattr(obj, '__module__', None)
    if module_name is not None:
        base_module = module_name.partition('.')[0]
        return base_module == 'torch'

    name = getattr(obj, '__name__', None)
    # exclude torch because torch.torch.torch.torch works. idk mang
    if name is not None and name != 'torch':
        for guess in [torch, torch.nn.functional]:
            if getattr(guess, name, None) is obj:
                return True

    return False


class _Namespace:
    """A context for associating names uniquely with objects.

    The following invariants are enforced:
    - Each object gets a single name.
    - Each name is unique within a given namespace.
    - Names generated do not shadow builtins, unless the object is indeed that builtin.
    """
    def __init__(self):
        self._obj_to_name: Dict[Any, str] = {}
        self._unassociated_names = set()
        self._used_names: Dict[str, int] = {}

    def create_name(self, candidate: str, obj: Optional[Any]) -> str:
        """Create a unique name.

        Arguments:
            candidate: used as the basis for the unique name, relevant to the user.
            obj: If not None, an object that will be associated with the unique name.
        """
        if obj is not None and obj in self._obj_to_name:
            return self._obj_to_name[obj]

        # delete all characters that are illegal in a Python identifier
        candidate = re.sub('[^0-9a-zA-Z_]+', '_', candidate)
        if candidate[0].isdigit():
            candidate = f'_{candidate}'

        while candidate in self._used_names or self._is_illegal_name(candidate, obj):
            match = re.match(r"(.*)_(\d+)$", candidate)
            if match is None:
                candidate = candidate + '_1'
            else:
                base, num = match.group(1, 2)
                candidate = f'{base}_{int(num) + 1}'

        self._used_names.setdefault(candidate)
        if obj is None:
            self._unassociated_names.add(candidate)
        else:
            self._obj_to_name[obj] = candidate
        return candidate

    def associate_name_with_obj(self, name: str, obj: Any):
        """Associate a unique name with an object.

        Neither `name` nor `obj` should be associated already.
        """
        assert obj not in self._obj_to_name
        assert name in self._unassociated_names
        self._obj_to_name[obj] = name
        self._unassociated_names.remove(name)

    def _is_illegal_name(self, name: str, obj: Any) -> bool:
        # 1. keywords are never allowed as names.
        if name in keyword.kwlist:
            return True

        # 2. Can't shadow a builtin name, unless you *are* that builtin.
        if name in builtins.__dict__:
            return obj is not builtins.__dict__[name]

        # 3. Can't shadow our custom builtins either
        if name in _custom_builtins:
            return obj is not _custom_builtins[name].obj

        return False


@dataclass
class PythonCode:
    """Represents all the information necessary to exec or save a graph as Python code."""
    # Python source code for the forward function definition.
    src: str
    # Values in global scope during exection of `src_def`.
    globals: Dict[str, Any]


def _format_args(args: Tuple[Argument, ...], kwargs: Dict[str, Argument]) -> str:
    args_s = ', '.join(repr(a) for a in args)
    kwargs_s = ', '.join(f'{k} = {repr(v)}' for k, v in kwargs.items())
    if args_s and kwargs_s:
        return f'{args_s}, {kwargs_s}'
    return args_s or kwargs_s

def _format_target(base: str, target: str) -> str:
    elems = target.split('.')
    r = base
    for e in elems:
        if not e.isidentifier():
            r = f'getattr({r}, "{e}")'
        else:
            r = f'{r}.{e}'
    return r

class _InsertPoint:
    def __init__(self, graph, new_insert):
        self.graph = graph
        self.orig_insert, graph._insert = graph._insert, new_insert

    def __enter__(self):
        pass

    def __exit__(self, type, value, tb):
        self.graph._insert = self.orig_insert

class _node_list:
    def __init__(self, graph: 'Graph', direction: str = '_next'):
        assert direction in ['_next', '_prev']
        self.graph = graph
        self.direction = direction

    def __len__(self):
        return self.graph._len

    def __iter__(self):
        root, direction = self.graph._root, self.direction
        cur = getattr(root, direction)
        while cur is not root:
            if not cur._erased:
                yield cur
            cur = getattr(cur, direction)

    def __reversed__(self):
        return _node_list(self.graph, '_next' if self.direction == '_prev' else '_prev')

class Graph:
    """
    ``Graph`` is the main data structure used in the FX Intermediate Representation.
    It consists of a series of ``Node`` s, each representing callsites (or other
    syntactic constructs). The list of ``Node`` s, taken together, constitute a
    valid Python function.

    For example, the following code

    .. code-block:: python

        import torch
        import torch.fx

        class MyModule(torch.nn.Module):
            def __init__(self):
                super().__init__()
                self.param = torch.nn.Parameter(torch.rand(3, 4))
                self.linear = torch.nn.Linear(4, 5)

            def forward(self, x):
                return torch.topk(torch.sum(self.linear(x + self.linear.weight).relu(), dim=-1), 3)

        m = MyModule()
        gm = torch.fx.symbolic_trace(m)

    Will produce the following Graph::

        print(gm.graph)

    .. code-block:: text

        graph(x):
            %linear_weight : [#users=1] = self.linear.weight
            %add_1 : [#users=1] = call_function[target=operator.add](args = (%x, %linear_weight), kwargs = {})
            %linear_1 : [#users=1] = call_module[target=linear](args = (%add_1,), kwargs = {})
            %relu_1 : [#users=1] = call_method[target=relu](args = (%linear_1,), kwargs = {})
            %sum_1 : [#users=1] = call_function[target=torch.sum](args = (%relu_1,), kwargs = {dim: -1})
            %topk_1 : [#users=1] = call_function[target=torch.topk](args = (%sum_1, 3), kwargs = {})
            return topk_1

    For the semantics of operations represented in the ``Graph``, please see :class:`Node`.
    """
    def __init__(self):
        """
        Construct an empty Graph.
        """
        self._root : Node = Node(self, '', 'root', '', (), {})
        self._used_names : Dict[str, int] = {}  # base name -> number
        self._insert = self._root.prepend
        self._len = 0
        self._graph_namespace = _Namespace()

        self._illegal_char_regex = re.compile('[^0-9a-zA-Z_]+')
        self._name_suffix_regex = re.compile(r"(.*)_(\d+)$")

    @property
    def nodes(self) -> _node_list:
        """
        Get the list of Nodes that constitute this Graph.

        Note that this ``Node`` list representation is a doubly-linked list. Mutations
        during iteration (e.g. delete a Node, add a Node) are safe.

        Returns:

            A doubly-linked list of Nodes. Note that ``reversed`` can be called on
            this list to switch iteration order.
        """
        return _node_list(self)

    def graph_copy(self, g : 'Graph', val_map : Dict[Node, Node]) -> 'Optional[Argument]':
        """
        Copy all nodes from a given graph into ``self``.

        Args:

            g (Graph): The source graph from which to copy Nodes.

            val_map (Dict[Node, Node]): a dictionary that will be populated with a mapping
                from nodes in ``g`` to nodes in ``self``. Note that ``val_map`` can be passed
                in with values in it already to override copying of certain values.

        Returns:

            The value in ``self`` that is now equivalent to the output value in ``g``,
            if ``g`` had an ``output`` node. ``None`` otherwise.
        """
        for node in g.nodes:
            if node in val_map:
                continue
            if node.op == 'output':
                rv = map_arg(node.args[0], lambda n: val_map[n])
                return rv
            val_map[node] = self.node_copy(node, lambda n : val_map[n])
        return None

    def __deepcopy__(self, memo=None) -> 'Graph':
        """
        Explicitly implement __deepcopy__ to prevent excessive recursion depth
        from the default implementation. This uses graph_copy to copy the nodes
        in an iterative way, rather than recursive. It also populates the
        memoization table to prevent unnecessary copies (e.g. references to
        nodes or other parts of the Graph from a custom GraphModule implementation
        """
        memo = memo if memo else {}
        g = Graph()
        output_val = g.graph_copy(self, val_map=memo)
        g.output(output_val)
        return g

    def create_node(self, op: str, target: 'Target',
                    args: Optional[Tuple['Argument', ...]] = None,
                    kwargs: Optional[Dict[str, 'Argument']] = None,
                    name: Optional[str] = None,
                    type_expr: Optional[Any] = None) -> Node:
        """
        Create a ``Node`` and add it to the ``Graph`` at the current insert-point.
        Note that the current insert-point can be set via :meth:`Graph.inserting_before`
        and :meth:`Graph.inserting_after`.

        Args:
            op (str): the opcode for this Node. One of 'call_function', 'call_method', 'get_attr',
                'call_module', 'placeholder', or 'output'. The semantics of these opcodes are
                described in the ``Graph`` docstring.

            args (Optional[Tuple[Argument, ...]]): is a tuple of arguments to this node.

            kwargs (Optional[Dict[str, Argument]]): the kwargs of this Node

            name (Optional[str]): an optional string name for the ``Node``.
                This will influence the name of the value assigned to in the
                Python generated code.

            type_expr (Optional[Any]): an optional type annotation representing the
                Python type the output of this node will have.

        Returns:

            The newly-created and inserted node.
        """
        assert op in ('call_function', 'call_method', 'get_attr', 'call_module', 'placeholder', 'output')
        args = () if args is None else args
        kwargs = {} if kwargs is None else kwargs
        assert isinstance(args, tuple), "args must be a tuple"
        assert isinstance(kwargs, dict), "kwargs must be a dict"

        candidate = name if name is not None else self._target_to_str(target)
        name = self._graph_namespace.create_name(candidate, None)
        n = Node(self, name, op, target, args, kwargs, type_expr)

        self._graph_namespace.associate_name_with_obj(name, n)

        self._insert(n)
        self._len += 1
        return n

    def erase_node(self, to_erase : Node) -> None:
        """
        Erases a ``Node`` from the ``Graph``. Throws an exception if
        there are still users of that node in the ``Graph``.

        Args:

            to_erase (Node): The ``Node`` to erase from the ``Graph``.
        """
        if len(to_erase.users) > 0:
            raise RuntimeError(f'Tried to erase Node {to_erase} but it still had {len(to_erase.users)} '
                               f'users in the graph: {to_erase.users}!')

        to_erase._remove_from_list()
        to_erase._erased = True  # iterators may retain handles to erased nodes
        self._len -= 1

        # Null out this Node's argument nodes so that the Nodes referred to
        # can update their ``users`` accordingly
        new_args = map_arg(to_erase.args, lambda n: None)
        assert isinstance(new_args, tuple)
        to_erase.args = new_args
        new_kwargs = map_arg(to_erase.kwargs, lambda n: None)
        assert isinstance(new_kwargs, dict)
        to_erase.kwargs = new_kwargs

    def inserting_before(self, n: Optional[Node] = None):
        """Set the point at which create_node and companion methods will insert into the graph.
        When used within a 'with' statement, this will temporary set the insert point and
        then restore it when the with statement exits::

            with g.inserting_before(n):
                ... # inserting before node n
            ... # insert point restored to what it was previously
            g.inserting_before(n) #  set the insert point permanently

        Args:
            n (Optional[Node]): The node before which to insert. If None this will insert before
              the beginning of the entire graph.

        Returns:
            A resource manager that will restore the insert point on ``__exit__``.
        """
        if n is None:
            return self.inserting_after(self._root)
        assert n.graph == self, "Node to insert before is not in graph."
        return _InsertPoint(self, n.prepend)

    def inserting_after(self, n: Optional[Node] = None):
        """Set the point at which create_node and companion methods will insert into the graph.
        When used within a 'with' statement, this will temporary set the insert point and
        then restore it when the with statement exits::

            with g.inserting_after(n):
                ... # inserting after node n
            ... # insert point restored to what it was previously
            g.inserting_after(n) #  set the insert point permanently

        Args:
            n (Optional[Node]): The node before which to insert. If None this will insert after
              the beginning of the entire graph.

        Returns:
            A resource manager that will restore the insert point on ``__exit__``.
        """
        if n is None:
            return self.inserting_before(self._root)
        assert n.graph == self, "Node to insert after is not in graph."
        return _InsertPoint(self, n.append)

    # sugar for create_node when you know the op
    def placeholder(self, name: str, type_expr: Optional[Any] = None) -> Node:
        """
        Insert a ``placeholder`` node into the Graph. A ``placeholder`` represents
        a function input.

        Args:

            name (str): A name for the input value. This corresponds to the name
                of the positional argument to the function this ``Graph`` represents.

            type_expr (Optional[Any]): an optional type annotation representing the
                Python type the output of this node will have. This is needed in some
                cases for proper code generation (e.g. when the function is used
                subsequently in TorchScript compilation).

        .. note::
            The same insertion point and type expression rules apply for this method
            as ``Graph.create_node``.
        """
        return self.create_node('placeholder', name, type_expr=type_expr)

    def get_attr(self, qualified_name: str, type_expr: Optional[Any] = None) -> Node:
        """
        Insert a ``get_attr`` node into the Graph. A ``get_attr`` ``Node`` represents the
        fetch of an attribute from the ``Module`` hierarchy.

        Args:

            qualified_name (str): the fully-qualified name of the attribute to be retrieved.
                For example, if the traced Module has a submodule named ``foo``, which has a
                submodule named ``bar``, which has an attribute named ``baz``, the qualified
                name ``foo.bar.baz`` should be passed as ``qualified_name``.

            type_expr (Optional[Any]): an optional type annotation representing the
                Python type the output of this node will have.


        Returns:

            The newly-created and inserted ``get_attr`` node.

        .. note::
            The same insertion point and type expression rules apply for this method
            as ``Graph.create_node``.
        """
        return self.create_node('get_attr', qualified_name, type_expr=type_expr)

    def call_module(self,
                    module_name: str,
                    args: Optional[Tuple['Argument', ...]] = None,
                    kwargs: Optional[Dict[str, 'Argument']] = None,
                    type_expr: Optional[Any] = None) -> Node:
        """
        Insert a ``call_module`` ``Node`` into the ``Graph``. A ``call_module`` node
        represents a call to the forward() function of a ``Module`` in the ``Module``
        hierarchy.

        Args:

            module_name (str): The qualified name of the ``Module`` in the ``Module``
                hierarchy to be called. For example, if the traced ``Module`` has a
                submodule named ``foo``, which has a submodule named ``bar``, the
                qualified name ``foo.bar`` should be passed as ``module_name`` to
                call that module.

            args (Optional[Tuple[Argument, ...]]): The positional arguments to be passed
                to the called method. Note that this should *not* include a ``self`` argument.

            kwargs (Optional[Dict[str, Argument]]): The keyword arguments to be passed
                to the called method

            type_expr (Optional[Any]): an optional type annotation representing the
                Python type the output of this node will have.

        Returns:

            The newly-created and inserted ``call_module`` node.

        .. note::
            The same insertion point and type expression rules apply for this method
            as :meth:`Graph.create_node`.
        """
        return self.create_node('call_module', module_name, args, kwargs, type_expr=type_expr)

    def call_method(self,
                    method_name: str,
                    args: Optional[Tuple['Argument', ...]] = None,
                    kwargs: Optional[Dict[str, 'Argument']] = None,
                    type_expr: Optional[Any] = None) -> Node:
        """
        Insert a ``call_method`` ``Node`` into the ``Graph``. A ``call_method`` node
        represents a call to a given method on the 0th element of ``args``.

        Args:

            method_name (str): The name of the method to apply to the self argument.
                For example, if args[0] is a ``Node`` representing a ``Tensor``,
                then to call ``relu()`` on that ``Tensor``, pass ``relu`` to ``method_name``.

            args (Optional[Tuple[Argument, ...]]): The positional arguments to be passed
                to the called method. Note that this *should* include a ``self`` argument.

            kwargs (Optional[Dict[str, Argument]]): The keyword arguments to be passed
                to the called method

            type_expr (Optional[Any]): an optional type annotation representing the
                Python type the output of this node will have.

        Returns:

            The newly created and inserted ``call_method`` node.

        .. note::
            The same insertion point and type expression rules apply for this method
            as :meth:`Graph.create_node`.
        """
        return self.create_node('call_method', method_name, args, kwargs, type_expr=type_expr)

    def call_function(self,
                      the_function: Callable[..., Any],
                      args: Optional[Tuple['Argument', ...]] = None,
                      kwargs: Optional[Dict[str, 'Argument']] = None,
                      type_expr: Optional[Any] = None) -> Node:
        """
        Insert a ``call_function`` ``Node`` into the ``Graph``. A ``call_function`` node
        represents a call to a Python callable, specified by ``the_function``. ``the_function``
        can be

        Args:

            the_function (Callable[..., Any]): The function to be called. Can be any PyTorch
                operator, Python function, or member of the ``builtins`` or ``operator``
                namespaces.

            args (Optional[Tuple[Argument, ...]]): The positional arguments to be passed
                to the called function.

            kwargs (Optional[Dict[str, Argument]]): The keyword arguments to be passed
                to the called function

            type_expr (Optional[Any]): an optional type annotation representing the
                Python type the output of this node will have.

        Returns

            The newly created and inserted ``call_function`` node.

        .. note::
            The same insertion point and type expression rules apply for this method
            as :meth:`Graph.create_node`.
        """
        return self.create_node('call_function', the_function, args, kwargs, type_expr=type_expr)

    def node_copy(self, node: Node, arg_transform: Callable[[Node], 'Argument'] = lambda x: x) -> Node:
        """
        Copy a node from one graph into another. ``arg_transform`` needs to transform arguments from
        the graph of node to the graph of self. Example::

            # Copying all the nodes in `g` into `new_graph`
            g : torch.fx.Graph = ...
            new_graph = torch.fx.graph()
            value_remap = {}
            for node in g.nodes:
                value_remap[node] = new_graph.node_copy(node, lambda n : value_remap[n])

        Args:

            node (Node): The node to copy into ``self``.

            arg_transform (Callable[[Node], Argument]): A function that transforms
                ``Node`` arguments in node's ``args`` and ``kwargs`` into the
                equivalent argument in ``self``. In the simplest case, this should
                retrieve a value out of a table mapping Nodes in the original
                graph to ``self``.
        """
        args = map_arg(node.args, arg_transform)
        kwargs = map_arg(node.kwargs, arg_transform)
        assert isinstance(args, tuple)
        assert isinstance(kwargs, dict)
        return self.create_node(node.op, node.target, args, kwargs, node.name, node.type)

    def output(self, result: 'Argument', type_expr: Optional[Any] = None):
        """
        Insert an ``output`` ``Node`` into the ``Graph``. An ``output`` node represents
        a ``return`` statement in Python code. ``result`` is the value that should
        be returned.

        Args:

            result (Argument): The value to be returned.

            type_expr (Optional[Any]): an optional type annotation representing the
                Python type the output of this node will have.

        .. note::

            The same insertion point and type expression rules apply for this method
            as ``Graph.create_node``.
        """
        return self.create_node(op='output', target='output', args=(result,), type_expr=type_expr)

    def _target_to_str(self, target : Target) -> str:
        if callable(target):
            op = target.__name__
        else:
            assert isinstance(target, str)
            op = target
            if _is_magic(op):
                op = op[2:-2]
        op = _snake_case(op)
        return op

<<<<<<< HEAD
    def _create_unique_name(self, candidate : str) -> str:
        # delete all characters that are illegal in a Python identifier
        candidate = self._illegal_char_regex.sub('_', candidate)
        if candidate[0].isdigit():
            candidate = f'_{candidate}'

        def illegal_shadowing_name(name : str) -> bool:
            return hasattr(torch, name) or \
                hasattr(torch.nn.functional, name) or \
                hasattr(torch.nn, name) or \
                _shadows_builtin_name(name)

        while candidate in self._used_names or illegal_shadowing_name(candidate):
            match = self._name_suffix_regex.match(candidate)
            if match is None:
                candidate = candidate + '_1'
            else:
                base, num = match.group(1, 2)
                candidate = f'{base}_{int(num) + 1}'

        self._used_names.setdefault(candidate)
        return candidate

    def python_code(self, root_module: str) -> str:
=======
    def python_code(self, root_module: str) -> PythonCode:
>>>>>>> c871abec
        """
        Turn this ``Graph`` into valid Python code.

        Args:

            root_module (str): The name of the root module on which to look-up
                qualified name targets. This is usually 'self'.

        Returns:

            A PythonCode object, consisting of two fields:
                src: the Python source code representing the object
                globals: a dictionary of global names in `src` -> the objects that they reference.
        """
        # NOTE: [Graph Namespaces]
        #
        # There are two types of symbols in generated Python source code:
        # locals and globals.
        #   Locals are locally defined by the output of a node in the Graph.
        #   Globals are references to external objects, like functions or types.
        #
        # When generating Python code, we need to make sure to name things
        # appropriately. In particular:
        # - All names should be unique, to avoid weird shadowing bugs.
        # - These names need to be consistent, e.g. a object should always be
        #   referenced by the same name.
        #
        # To do this, we create a new namespace just for this source. All names
        # that get printed must come from this namespace.
        #
        # Why can't we re-use node.name? Because it was generated within the
        # namespace `self._graph_namespace`. In order to provide uniqueness
        # over both locals (node.name) *and* globals, we create a completely
        # new namespace to put all identifiers in.
        namespace = _Namespace()

        # Override Node's repr to generate a valid name within our namespace.
        # Since repr() is designed to produce a valid Python expression, it
        # makes sense to re-use it. This way, it's easy to print something like
        # Tuple[Node, Node] by simply calling repr() on it. Node's __repr__ is
        # implemented cooperatively to allow this.
        def node_repr(n: Node):
            return namespace.create_name(n.name, n)

        @contextmanager
        def override_node_repr(graph: Graph):
            orig_repr_fns = {}
            for node in graph.nodes:
                orig_repr_fns[node] = node._repr_fn
                node._repr_fn = node_repr
            try:
                yield None
            finally:
                # restore the original repr functions
                for node in graph.nodes:
                    node._repr_fn = orig_repr_fns[node]

        with override_node_repr(self):
            return self._python_code(root_module, namespace)

    def _python_code(self, root_module: str, namespace: _Namespace) -> PythonCode:
        free_vars: List[str] = []
        body: List[str] = []
        globals_: Dict[str, Any] = {}

        # Wrap string in list to pass by reference
        maybe_return_annotation : List[str] = ['']

        def add_global(name_hint: str, obj: Any):
            """Add an obj to be tracked as a global.

            We call this for names that reference objects external to the
            Graph, like functions or types.

            Returns: the global name that should be used to reference 'obj' in generated source.
            """
            if _is_from_torch(obj):
                # HACK: workaround for how torch custom ops are registered. We
                # can't import them like normal modules so they must retain their
                # fully qualified name.
                return _get_qualified_name(obj)

            # normalize the name hint to get a proper identifier
            global_name = namespace.create_name(name_hint, obj)
            if global_name in globals_:
                assert globals_[global_name] is obj
                return global_name

            globals_[global_name] = obj
            return global_name

        # Pre-fill the globals table with registered builtins.
        for name, (_, obj) in _custom_builtins.items():
            add_global(name, obj)

        def type_repr(o : Any):
            typename = _type_repr(o)

            # This is a generic type, e.g. typing.List[torch.Tensor]
            if hasattr(o, '__origin__'):
                origin_type = _origin_type_map.get(o.__origin__, o.__origin__)
                origin_typename = add_global(_type_repr(origin_type), origin_type)

                # Assign global names for each of the inner type variables.
                args = [type_repr(arg) for arg in o.__args__]
                return f'{origin_typename}[{",".join(args)}]'

            # Common case: this is a regular module name like 'foo.bar.baz'
            return add_global(typename, o)

        # Run through reverse nodes and record the first instance of a use
        # of a given node. This represents the *last* use of the node in the
        # execution order of the program, which we will use to free unused
        # values
        node_to_last_use : Dict[Node, Node] = {}
        user_to_last_uses : Dict[Node, List[Node]] = {}

        def register_last_uses(n : Node, user : Node):
            if n not in node_to_last_use:
                node_to_last_use[n] = user
                user_to_last_uses.setdefault(user, []).append(n)

        for node in reversed(self.nodes):
            map_arg(node.args, lambda n: register_last_uses(n, node))
            map_arg(node.kwargs, lambda n: register_last_uses(n, node))

        def delete_unused_values(user : Node):
            """
            Delete values after their last use. This ensures that values that are
            not used in the remainder of the code are freed and the memory usage
            of the code is optimal.
            """
            if user.op == 'placeholder':
                return
            if user.op == 'output':
                body.append('\n')
                return
            nodes_to_delete = user_to_last_uses.get(user, [])
            if len(nodes_to_delete):
                to_delete_str = ' = '.join([repr(n) for n in nodes_to_delete] + ['None'])
                body.append(f';  {to_delete_str}\n')
            else:
                body.append('\n')


        def emit_node(node : Node):
            if node.op == 'placeholder':
                assert isinstance(node.target, str)
                maybe_type_annotation = '' if node.type is None else f' : {type_repr(node.type)}'
                maybe_default_arg = '' if not node.args else f' = {repr(node.args[0])}'
                free_vars.append(f'{node.target}{maybe_type_annotation}{maybe_default_arg}')
                raw_name = node.target.replace('*', '')
                if raw_name != repr(node):
                    body.append(f'{repr(node)} = {raw_name}\n')
                return
            elif node.op == 'call_method':
                assert isinstance(node.target, str)
                body.append(
                    f'{repr(node)} = {_format_target(repr(node.args[0]), node.target)}'
                    f'({_format_args(node.args[1:], node.kwargs)})')
                return
            elif node.op == 'call_function':
                assert callable(node.target)
                # pretty print operators
                if node.target.__module__ == '_operator' and node.target.__name__ in magic_methods:
                    assert isinstance(node.args, tuple)
                    body.append(f'{repr(node)} = {magic_methods[node.target.__name__].format(*(repr(a) for a in node.args))}')
                    return
                qualified_name = _get_qualified_name(node.target)
                global_name = add_global(qualified_name, node.target)
                if global_name == 'getattr' and \
                   isinstance(node.args, tuple) and \
                   isinstance(node.args[1], str) and \
                   node.args[1].isidentifier():
                    # pretty print attribute access
                    body.append(f'{repr(node)} = {_format_target(repr(node.args[0]), node.args[1])}')
                    return
                body.append(f'{repr(node)} = {global_name}({_format_args(node.args, node.kwargs)})')
                return
            elif node.op == 'call_module':
                assert isinstance(node.target, str)
                body.append(f'{repr(node)} = {_format_target(root_module, node.target)}({_format_args(node.args, node.kwargs)})')
                return
            elif node.op == 'get_attr':
                assert isinstance(node.target, str)
                body.append(f'{repr(node)} = {_format_target(root_module, node.target)}')
                return
            elif node.op == 'output':
                if node.type is not None:
                    maybe_return_annotation[0] = f" -> {type_repr(node.type)}"
                body.append(f'return {repr(node.args[0])}')
                return
            raise NotImplementedError(f'node: {node.op} {node.target}')

        for node in self.nodes:
            # NOTE: emit_node does not emit a string with newline. It depends
            # on delete_unused_values to append one
            emit_node(node)
            delete_unused_values(node)

        if len(body) == 0:
            # If the Graph has no non-placeholder nodes, no lines for the body
            # have been emitted. To continue to have valid Python code, emit a
            # single pass statement
            body.append('pass\n')

        code = ''.join(body)
        code = '\n'.join('    ' + line for line in code.split('\n'))
        fn_code = f"""
def forward(self, {', '.join(free_vars)}){maybe_return_annotation[0]}:
{code}"""

        return PythonCode(fn_code,
                          globals_)

    def __str__(self) -> str:
        """
        Print a human-readable (not machine-readable) string representation
        of this Graph
        """
        placeholder_names : List[str] = []
        # This is a one-element array just so ``format_node`` can modify the closed
        # over value
        maybe_return_typename : List[str] = ['']

        node_strs = [node.format_node(placeholder_names) for node in self.nodes]
        param_str = ', '.join(placeholder_names)
        s = f'graph({param_str}){maybe_return_typename[0]}:'
        for node_str in node_strs:
            if node_str:
                s += '\n    ' + node_str
        return s

    def print_tabular(self):
        """
        Prints the intermediate representation of the graph in tabular
        format.
        """
        try:
            from tabulate import tabulate
        except ImportError:
            print("`print_tabular` relies on the library `tabulate`, "
                  "which could not be found on this machine. Run `pip "
                  "install tabulate` to install the library.")
        node_specs = [[n.op, n.name, n.target, n.args, n.kwargs]
                      for n in self.nodes]
        print(tabulate(node_specs,
              headers=['opcode', 'name', 'target', 'args', 'kwargs']))

    def lint(self, root : Optional[torch.nn.Module] = None):
        """
        Runs various checks on this Graph to make sure it is well-formed. In
        particular:
        - Checks Nodes have correct ownership (owned by this graph)
        - Checks Nodes appear in topological order
        - If ``root`` is provided, checks that targets exist in ``root``

        Args:

            root (Optional[torch.nn.Module]): The root module with which to check
                for targets. This is equivalent to the ``root`` argument that is
                passed when constructing a ``GraphModule``.
        """

        # Check topo order
        def check_arg(arg : Node, n : Optional[Node] = None) -> None:
            context_str = f' of Node \'{n}\' ' if n else ' '
            if arg.graph is not self:
                raise RuntimeError(f'Argument \'{arg}\'{context_str}does not belong to this Graph, '
                                   f'but was used as an argument! If you are copying nodes from another graph, make '
                                   f'sure to use ``arg_transform`` on node_copy() to remap values\n{self}')
            if arg not in seen_values:
                raise RuntimeError(f'Argument \'{arg}\'{context_str}was used before it has been '
                                   f'defined! Please check that Nodes in the graph are topologically ordered\n{self}')

        seen_names : Set[str] = set()
        seen_values : Set[Node] = set()
        for node in self.nodes:
            if node.op not in ['placeholder', 'call_method', 'call_module', 'call_function', 'get_attr', 'output']:
                raise RuntimeError(f'Node {node} had unknown opcode {node.op}!')
            if node.graph is not self:
                raise RuntimeError(f'Node \'{node}\' does not belong to this Graph!')
            map_arg(node.args, lambda arg: check_arg(arg, node))
            map_arg(node.kwargs, lambda arg: check_arg(arg, node))
            seen_values.add(node)

            if node.name in seen_names:
                raise RuntimeError(f'Node redefined name {node.name}!')
            seen_names.add(node.name)

        # Check targets are legit
        if root:
            for node in self.nodes:
                if node.op in ['get_attr', 'call_module']:
                    assert isinstance(node.target, str)
                    target_atoms = node.target.split('.')
                    m_itr = root
                    for i, atom in enumerate(target_atoms):
                        m_itr = getattr(m_itr, atom, None)
                        if m_itr is None:
                            seen_qualname = '.'.join(target_atoms[:i])
                            raise RuntimeError(f'Node {node} target {node.target} references nonexistent attribute '
                                               f'{atom} of {seen_qualname}')


reflectable_magic_methods = {
    'add': '{} + {}',
    'sub': '{} - {}',
    'mul': '{} * {}',
    'floordiv': '{} // {}',
    'truediv': '{} / {}',
    'div': '{} / {}',
    'mod': '{} % {}',
    'pow': '{} ** {}',
    'lshift': '{} << {}',
    'rshift': '{} >> {}',
    'and': '{} & {}',
    'or': '{} | {}',
    'xor': '{} ^ {}',
    'getitem': '{}[{}]'
}

magic_methods = dict({
    'eq': '{} == {}',
    'ne': '{} != {}',
    'lt': '{} < {}',
    'gt': '{} > {}',
    'le': '{} <= {}',
    'ge': '{} >= {}',
    'pos': '+{}',
    'neg': '-{}',
    'invert': '~{}'}, **reflectable_magic_methods)<|MERGE_RESOLUTION|>--- conflicted
+++ resolved
@@ -94,6 +94,9 @@
         self._unassociated_names = set()
         self._used_names: Dict[str, int] = {}
 
+        self._illegal_char_regex = re.compile('[^0-9a-zA-Z_]+')
+        self._name_suffix_regex = re.compile(r"(.*)_(\d+)$")
+
     def create_name(self, candidate: str, obj: Optional[Any]) -> str:
         """Create a unique name.
 
@@ -105,12 +108,12 @@
             return self._obj_to_name[obj]
 
         # delete all characters that are illegal in a Python identifier
-        candidate = re.sub('[^0-9a-zA-Z_]+', '_', candidate)
+        candidate = self._illegal_char_regex.sub('_', candidate)
         if candidate[0].isdigit():
             candidate = f'_{candidate}'
 
         while candidate in self._used_names or self._is_illegal_name(candidate, obj):
-            match = re.match(r"(.*)_(\d+)$", candidate)
+            match = self._name_suffix_regex.match(candidate)
             if match is None:
                 candidate = candidate + '_1'
             else:
@@ -259,9 +262,6 @@
         self._insert = self._root.prepend
         self._len = 0
         self._graph_namespace = _Namespace()
-
-        self._illegal_char_regex = re.compile('[^0-9a-zA-Z_]+')
-        self._name_suffix_regex = re.compile(r"(.*)_(\d+)$")
 
     @property
     def nodes(self) -> _node_list:
@@ -647,34 +647,7 @@
         op = _snake_case(op)
         return op
 
-<<<<<<< HEAD
-    def _create_unique_name(self, candidate : str) -> str:
-        # delete all characters that are illegal in a Python identifier
-        candidate = self._illegal_char_regex.sub('_', candidate)
-        if candidate[0].isdigit():
-            candidate = f'_{candidate}'
-
-        def illegal_shadowing_name(name : str) -> bool:
-            return hasattr(torch, name) or \
-                hasattr(torch.nn.functional, name) or \
-                hasattr(torch.nn, name) or \
-                _shadows_builtin_name(name)
-
-        while candidate in self._used_names or illegal_shadowing_name(candidate):
-            match = self._name_suffix_regex.match(candidate)
-            if match is None:
-                candidate = candidate + '_1'
-            else:
-                base, num = match.group(1, 2)
-                candidate = f'{base}_{int(num) + 1}'
-
-        self._used_names.setdefault(candidate)
-        return candidate
-
-    def python_code(self, root_module: str) -> str:
-=======
     def python_code(self, root_module: str) -> PythonCode:
->>>>>>> c871abec
         """
         Turn this ``Graph`` into valid Python code.
 
